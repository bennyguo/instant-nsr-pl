name: neus-colmap-${basename:${dataset.root_dir}}
tag: ""
seed: 42

dataset:
  name: colmap
  root_dir: ./load/unbounded360/garden
  img_downscale: 2 # 4 # better with more than 1000 x 1000 resolution
  cam_downscale: 2.5 # if false, to rescale the cameras/pts positions automatically
  up_est_method: ground # z-axis # if true, use estimated ground plane normal direction as up direction
  center_est_method: point # camera
  n_test_traj_steps: 60
  apply_mask: false
  load_data_on_gpu: false
<<<<<<< HEAD
  max_imgs: 400
=======
  max_imgs: 379
>>>>>>> e5d96eae

model:
  name: neus
  radius: 1.0
  num_samples_per_ray: 4096 # fewer than 1024 fails to learn SDF, although rendering is fine
  train_num_rays: 512
  max_train_num_rays: 8192
  grid_prune: true
  grid_prune_occ_thre: 0.001
  dynamic_ray_sampling: true
  batch_image_sampling: true
  randomized: true
  ray_chunk: 2048
  cos_anneal_end: ${trainer.max_steps}
  learned_background: true
  background_color: random
  variance:
    init_val: 0.3
    modulate: false
  geometry:
    name: volume-sdf
    radius: ${model.radius}
    feature_dim: 13
    sdf2weight: neus
    geometric_bias_remove: false # refer to D-NeuS
    grad_type: analytic
    isosurface:
      method: mc
      resolution: 768
      chunk: 2097152
      threshold: 0.
    xyz_encoding_config:
      otype: ProgressiveBandHashGrid
      n_levels: 16
      n_features_per_level: 2
      log2_hashmap_size: 19
      base_resolution: 32
      per_level_scale: 1.3195079107728942
      include_xyz: true
      start_level: 4
      start_step: 0
      update_steps: 1000
    mlp_network_config:
      otype: VanillaMLP
      activation: ReLU
      output_activation: none
      n_neurons: 64
      n_hidden_layers: 1
      sphere_init: true
      sphere_init_radius: 0.5
      weight_norm: true
    max_imgs: ${dataset.max_imgs}
    use_distortion: false
    unwarp_rays: true
  texture:
    name: volume-radiance
    input_feature_dim: ${add:${model.geometry.feature_dim},3} # surface normal as additional input
    dir_encoding_config:
      otype: SphericalHarmonics
      degree: 4
    mlp_network_config:
      otype: VanillaMLP
      activation: ReLU
      output_activation: none
      n_neurons: 64
      n_hidden_layers: 2
    color_activation: sigmoid
    max_imgs: ${dataset.max_imgs}
<<<<<<< HEAD
    use_appearance_embedding: false 
=======
    use_appearance_embedding: false
>>>>>>> e5d96eae
    use_average_appearance_embedding: ture
    appearance_embedding_dim: 16
  # background model configurations
  num_samples_per_ray_bg: 256
  geometry_bg:
    name: volume-density
    radius: ${model.radius}
    feature_dim: 8
    density_activation: trunc_exp
    density_bias: -1
    isosurface: null
    xyz_encoding_config:
      otype: HashGrid
      n_levels: 16
      n_features_per_level: 2
      log2_hashmap_size: 19
      base_resolution: 32
      per_level_scale: 1.3195079107728942
    mlp_network_config:
      otype: VanillaMLP
      activation: ReLU
      output_activation: none
      n_neurons: 64
      n_hidden_layers: 1
  texture_bg:
    name: volume-radiance
    input_feature_dim: ${model.geometry_bg.feature_dim}
    dir_encoding_config:
      otype: SphericalHarmonics
      degree: 4
    mlp_network_config:
      otype: VanillaMLP
      activation: ReLU
      output_activation: none
      n_neurons: 64
      n_hidden_layers: 2
    color_activation: sigmoid
    max_imgs: ${dataset.max_imgs}
    use_appearance_embedding: false
    use_average_appearance_embedding: ture
    appearance_embedding_dim: 8

system:
  name: neus-system
  loss:
    lambda_rgb_mse: 10.
    lambda_rgb_l1: 0.
    lambda_mask: 0.0
    lambda_eikonal: 0.1
    lambda_adaptive: 1e-2 # 1e-3
    lambda_curvature: 0
    lambda_sparsity: 0.0
    lambda_distortion: 0.0
    lambda_distortion_bg: 0.0
    lambda_opaque: 0.0
    sparsity_scale: 1.
    lambda_entropy: 0.0
    lambda_surface_bias: 0.0 # [5e3, 0.0, 0.1, 2e5] # refer to D-NeuS
  optimizer:
    name: AdamW
    args:
      lr: 0.01
      betas: [0.9, 0.99]
      eps: 1.e-15
    params:
      geometry:
        lr: 0.01
      texture:
        lr: 0.01
      geometry_bg:
        lr: 0.01
      texture_bg:
        lr: 0.01
      variance:
        lr: 0.001
  warmup_steps: 500
  scheduler:
    name: SequentialLR
    interval: step
    milestones:
      - ${system.warmup_steps}
    schedulers:
      - name: LinearLR # linear warm-up in the first system.warmup_steps steps
        args:
          start_factor: 0.01
          end_factor: 1.0
          total_iters: ${system.warmup_steps}
      - name: ExponentialLR
        args:
          gamma: ${calc_exp_lr_decay_rate:0.1,${sub:${trainer.max_steps},${system.warmup_steps}}}

checkpoint:
  save_top_k: -1
  every_n_train_steps: ${trainer.max_steps}

export:
  chunk_size: 2097152
  export_vertex_color: True

trainer:
  max_steps: 2e5
  log_every_n_steps: 500
  num_sanity_val_steps: 0
  val_check_interval: 1e5
  limit_train_batches: 1.0
  limit_val_batches: 4
  enable_progress_bar: true
  precision: 16<|MERGE_RESOLUTION|>--- conflicted
+++ resolved
@@ -12,11 +12,7 @@
   n_test_traj_steps: 60
   apply_mask: false
   load_data_on_gpu: false
-<<<<<<< HEAD
   max_imgs: 400
-=======
-  max_imgs: 379
->>>>>>> e5d96eae
 
 model:
   name: neus
@@ -85,11 +81,7 @@
       n_hidden_layers: 2
     color_activation: sigmoid
     max_imgs: ${dataset.max_imgs}
-<<<<<<< HEAD
-    use_appearance_embedding: false 
-=======
     use_appearance_embedding: false
->>>>>>> e5d96eae
     use_average_appearance_embedding: ture
     appearance_embedding_dim: 16
   # background model configurations
