--- conflicted
+++ resolved
@@ -17,11 +17,7 @@
   num_samples_per_ray: 1024
   train_num_rays: 512
   max_train_num_rays: 2048
-<<<<<<< HEAD
-  grid_prune: false
-=======
   grid_prune: false # it seems to be not helpful for scenes with masks, e.g. dtu
->>>>>>> e5d96eae
   grid_prune_occ_thre: 0.001
   dynamic_ray_sampling: true
   batch_image_sampling: true
