--- conflicted
+++ resolved
@@ -46,28 +46,20 @@
             y = torch.randint(
                 0, self.dataset.h, size=(self.train_num_rays,), device=self.dataset.all_images.device
             )
-<<<<<<< HEAD
-            # consider different intrinsics per image
-            directions = self.dataset.directions[y, x] if self.dataset.directions.ndim == 3 else self.dataset.directions[index, y, x]
-=======
             if self.dataset.directions.ndim == 3: # (H, W, 3)
                 directions = self.dataset.directions[y, x]
             elif self.dataset.directions.ndim == 4: # (N, H, W, 3)
                 directions = self.dataset.directions[index, y, x]
->>>>>>> 5ff4c1a8
             rays_o, rays_d = get_rays(directions, c2w)
+            # import pdb; pdb.set_trace();
             rgb = self.dataset.all_images[index, y, x].view(-1, self.dataset.all_images.shape[-1]).to(self.rank)
             fg_mask = self.dataset.all_fg_masks[index, y, x].view(-1).to(self.rank)
         else:
             c2w = self.dataset.all_c2w[index][0]
-<<<<<<< HEAD
-            directions = self.dataset.directions if self.dataset.directions.ndim == 3 else self.dataset.directions[index][0]
-=======
             if self.dataset.directions.ndim == 3: # (H, W, 3)
                 directions = self.dataset.directions
             elif self.dataset.directions.ndim == 4: # (N, H, W, 3)
                 directions = self.dataset.directions[index][0]
->>>>>>> 5ff4c1a8
             rays_o, rays_d = get_rays(directions, c2w)
             rgb = self.dataset.all_images[index].view(-1, self.dataset.all_images.shape[-1]).to(self.rank)
             fg_mask = self.dataset.all_fg_masks[index].view(-1).to(self.rank)
@@ -144,18 +136,6 @@
     
     def validation_step(self, batch, batch_idx):
         out = self(batch)
-<<<<<<< HEAD
-        psnr = self.criterions['psnr'](out['comp_rgb'], batch['rgb'])
-        W, H = self.dataset.w, self.dataset.h
-        img = out['comp_rgb'].view(H, W, 3)
-        depth = out['depth'].view(H, W)
-        opacity = out['opacity'].view(H, W)
-        self.save_image_grid(f"it{self.global_step}-{batch['index'][0].item()}.png", [
-            {'type': 'rgb', 'img': batch['rgb'].view(H, W, 3), 'kwargs': {'data_format': 'HWC'}},
-            {'type': 'rgb', 'img': img, 'kwargs': {'data_format': 'HWC'}},
-            {'type': 'grayscale', 'img': depth, 'kwargs': {'cmap': 'magma', 'data_range': (0.5, 1)}},
-            {'type': 'grayscale', 'img': opacity, 'kwargs': {'cmap': None, 'data_range': (0, 1)}}
-=======
         psnr = self.criterions['psnr'](out['comp_rgb'].to(batch['rgb']), batch['rgb'])
         W, H = self.dataset.img_wh
         self.save_image_grid(f"it{self.global_step}-{batch['index'][0].item()}.png", [
@@ -163,7 +143,6 @@
             {'type': 'rgb', 'img': out['comp_rgb'].view(H, W, 3), 'kwargs': {'data_format': 'HWC'}},
             {'type': 'grayscale', 'img': out['depth'].view(H, W), 'kwargs': {}},
             {'type': 'grayscale', 'img': out['opacity'].view(H, W), 'kwargs': {'cmap': None, 'data_range': (0, 1)}}
->>>>>>> 5ff4c1a8
         ])
         return {
             'psnr': psnr,
@@ -194,18 +173,6 @@
 
     def test_step(self, batch, batch_idx):  
         out = self(batch)
-<<<<<<< HEAD
-        psnr = self.criterions['psnr'](out['comp_rgb'], batch['rgb'])
-        W, H = self.dataset.w, self.dataset.h
-        img = out['comp_rgb'].view(H, W, 3)
-        depth = out['depth'].view(H, W)
-        opacity = out['opacity'].view(H, W)
-        self.save_image_grid(f"it{self.global_step}-test/{batch['index'][0].item()}.png", [
-            {'type': 'rgb', 'img': batch['rgb'].view(H, W, 3), 'kwargs': {'data_format': 'HWC'}},
-            {'type': 'rgb', 'img': img, 'kwargs': {'data_format': 'HWC'}},
-            {'type': 'grayscale', 'img': depth, 'kwargs': {'cmap': 'magma', 'data_range': (0.5, 1)}},
-            {'type': 'grayscale', 'img': opacity, 'kwargs': {'cmap': None, 'data_range': (0, 1)}}
-=======
         psnr = self.criterions['psnr'](out['comp_rgb'].to(batch['rgb']), batch['rgb'])
         W, H = self.dataset.img_wh
         self.save_image_grid(f"it{self.global_step}-test/{batch['index'][0].item()}.png", [
@@ -213,7 +180,6 @@
             {'type': 'rgb', 'img': out['comp_rgb'].view(H, W, 3), 'kwargs': {'data_format': 'HWC'}},
             {'type': 'grayscale', 'img': out['depth'].view(H, W), 'kwargs': {}},
             {'type': 'grayscale', 'img': out['opacity'].view(H, W), 'kwargs': {'cmap': None, 'data_range': (0, 1)}}
->>>>>>> 5ff4c1a8
         ])
         return {
             'psnr': psnr,
